import json
from pydantic import HttpUrl
from httpx import Client, AsyncClient
from typing import List, Dict, Union, Set, Any, Optional
from pydantic import BaseModel
from typeguard import check_type
import orjson

from .models import ChatMessage, ChatSession

tool_prompt = """From the list of tools below:
- Reply ONLY with the number of the tool appropriate in response to the user's last message.
- If no tool is appropriate, ONLY reply with \"0\".

{tools}"""


class ChatGPTSession(ChatSession):
    api_url: HttpUrl = "https://api.openai.com/v1/chat/completions"
    input_fields: Set[str] = {"role", "content", "name"}
    system: str = "You are a helpful assistant."
    params: Dict[str, Any] = {"temperature": 0.7}

    def prepare_request(
        self,
        prompt: str,
        system: str = None,
        params: Dict[str, Any] = None,
        stream: bool = False,
        input_schema: Optional[Union[BaseModel, Dict[str, Any]]] = None,
        output_schema: Optional[Union[BaseModel, Dict[str, Any]]] = None,
        to_allow_unsafe_schemas: bool = False,
        to_require_function_call: bool = True,
    ):
        """
        @params input_schema, output_schema: An instance of Pydantic.BaseModel or a schema in the format of 
        Pydantic.BaseModel.schema(). If the latter, `to_allow_unsafe_schemas` must be set to True.
        """
        headers = {
            "Content-Type": "application/json",
            "Authorization": f"Bearer {self.auth['api_key'].get_secret_value()}",
        }

        system_message = ChatMessage(role="system", content=system or self.system)
        if not input_schema:
            user_message = ChatMessage(role="user", content=prompt)
        elif isinstance(input_schema, BaseModel):
            assert isinstance(
                prompt, input_schema
            ), f"given `to_allow_unsafe_schemas==False`, prompt must be an instance of {input_schema.__name__}"
            user_message = ChatMessage(
                # TODO: Inspect `prompt.json()` (`prompt` is declared as a string). Meanwhile, support only unsafe output_schema
                role="function", content=prompt.json(), name=input_schema.__name__
            )

        gen_params = params or self.params
        data = {
            "model": self.model,
            "messages": self.format_input_messages(system_message, user_message),
            "stream": stream,
            **gen_params,
        }

        def get_pydantic_schema(self, src: Union[BaseModel, Dict[str, Any]]) -> Dict[str, Any]:
            """
            @param src: An instance of Pydantic.BaseModel or a schema in the format of Pydantic.BaseModel.schema()
            """
            nonlocal to_allow_unsafe_schemas
            if isinstance(src, BaseModel): 
                return src.schema()
            assert check_type(src, Dict[str, Any]), "src must be an instance of Pydantic.BaseModel or a schema in the format of Pydantic.BaseModel.schema()"
            assert to_allow_unsafe_schemas, \
            f"When providing a schema (`input_schema` or `output_schema`) that isn't an instance of Pydantic.BaseModel, \
            the variable `to_allow_unsafe_schemas` must be set to True."
            return src

        # Add function calling parameters if a schema is provided
        if input_schema or output_schema:
            functions = []
            if input_schema:
                input_function: Dict[str, Any] = pydantic_schema_to_function(get_pydantic_schema(input_schema))
                functions.append(input_function)
            if output_schema:
<<<<<<< HEAD
                output_function: Dict[str, Any] = pydantic_schema_to_function(get_pydantic_schema(output_function))
                functions.append(output_function)
                if to_require_function_call:
                    data["function_call"] = {"name": output_function["name"]}
=======
                output_function = self.schema_to_function(output_schema)
                functions.append(output_function) if output_function not in functions else None
                if is_function_calling_required:
                    data["function_call"] = {"name": output_schema.__name__}
>>>>>>> 7cedbede
            data["functions"] = functions

        return headers, data, user_message

    def pydantic_schema_to_function(self, schema: Dict[str, Any]) -> Dict[str, Any]:
        """
        Convert a Pydantic schema to a Function Calling schema supported by OpenAI's API.
        """
        pass

    def gen(
        self,
        prompt: str,
        client: Union[Client, AsyncClient],
        system: str = None,
        save_messages: bool = None,
        params: Dict[str, Any] = None,
        input_schema: Any = None,
        output_schema: Any = None,
    ):
        headers, data, user_message = self.prepare_request(
            prompt, system, params, False, input_schema, output_schema
        )

        r = client.post(
            self.api_url,
            json=data,
            headers=headers,
            timeout=None,
        )
        r = r.json()

        try:
            if not output_schema:
                content = r["choices"][0]["message"]["content"]
                assistant_message = ChatMessage(
                    role=r["choices"][0]["message"]["role"],
                    content=content,
                    finish_reason=r["choices"][0]["finish_reason"],
                    prompt_length=r["usage"]["prompt_tokens"],
                    completion_length=r["usage"]["completion_tokens"],
                    total_length=r["usage"]["total_tokens"],
                )
                self.add_messages(user_message, assistant_message, save_messages)
            else:
                content = r["choices"][0]["message"]["function_call"]["arguments"]
                content = orjson.loads(content)

            self.total_prompt_length += r["usage"]["prompt_tokens"]
            self.total_completion_length += r["usage"]["completion_tokens"]
            self.total_length += r["usage"]["total_tokens"]
        except KeyError:
            raise KeyError(f"No AI generation: {r}")

        return content

    def stream(
        self,
        prompt: str,
        client: Union[Client, AsyncClient],
        system: str = None,
        save_messages: bool = None,
        params: Dict[str, Any] = None,
        input_schema: Any = None,
    ):
        headers, data, user_message = self.prepare_request(
            prompt, system, params, True, input_schema
        )

        with client.stream(
            "POST",
            self.api_url,
            json=data,
            headers=headers,
            timeout=None,
        ) as r:
            content = []
            for chunk in r.iter_lines():
                if len(chunk) > 0:
                    chunk = chunk[6:]  # SSE JSON chunks are prepended with "data: "
                    if chunk != "[DONE]":
                        chunk_dict = orjson.loads(chunk)
                        delta = chunk_dict["choices"][0]["delta"].get("content")
                        if delta:
                            content.append(delta)
                            yield {"delta": delta, "response": "".join(content)}

        # streaming does not currently return token counts
        assistant_message = ChatMessage(
            role="assistant",
            content="".join(content),
        )

        self.add_messages(user_message, assistant_message, save_messages)

        return assistant_message

    def gen_with_tools(
        self,
        prompt: str,
        tools: List[Any],
        client: Union[Client, AsyncClient],
        system: str = None,
        save_messages: bool = None,
        params: Dict[str, Any] = None,
    ) -> Dict[str, Any]:

        # call 1: select tool and populate context
        tools_list = "\n".join(f"{i+1}: {f.__doc__}" for i, f in enumerate(tools))
        tool_prompt_format = tool_prompt.format(tools=tools_list)

        logit_bias_weight = 100
        logit_bias = {str(k): logit_bias_weight for k in range(15, 15 + len(tools) + 1)}

        tool_idx = int(
            self.gen(
                prompt,
                client=client,
                system=tool_prompt_format,
                save_messages=False,
                params={
                    "temperature": 0.0,
                    "max_tokens": 1,
                    "logit_bias": logit_bias,
                },
            )
        )

        # if no tool is selected, do a standard generation instead.
        if tool_idx == 0:
            return {
                "response": self.gen(
                    prompt,
                    client=client,
                    system=system,
                    save_messages=save_messages,
                    params=params,
                ),
                "tool": None,
            }
        selected_tool = tools[tool_idx - 1]
        context_dict = selected_tool(prompt)
        if isinstance(context_dict, str):
            context_dict = {"context": context_dict}

        context_dict["tool"] = selected_tool.__name__

        # call 2: generate from the context
        new_system = f"{system or self.system}\n\nYou MUST use information from the context in your response."
        new_prompt = f"Context: {context_dict['context']}\n\nUser: {prompt}"

        context_dict["response"] = self.gen(
            new_prompt,
            client=client,
            system=new_system,
            save_messages=False,
            params=params,
        )

        # manually append the nonmodified user message + normal AI response
        user_message = ChatMessage(role="user", content=prompt)
        assistant_message = ChatMessage(
            role="assistant", content=context_dict["response"]
        )
        self.add_messages(user_message, assistant_message, save_messages)

        return context_dict

    async def gen_async(
        self,
        prompt: str,
        client: Union[Client, AsyncClient],
        system: str = None,
        save_messages: bool = None,
        params: Dict[str, Any] = None,
        input_schema: Any = None,
        output_schema: Any = None,
    ):
        headers, data, user_message = self.prepare_request(
            prompt, system, params, False, input_schema, output_schema
        )

        r = await client.post(
            self.api_url,
            json=data,
            headers=headers,
            timeout=None,
        )
        r = r.json()

        try:
            if not output_schema:
                content = r["choices"][0]["message"]["content"]
                assistant_message = ChatMessage(
                    role=r["choices"][0]["message"]["role"],
                    content=content,
                    finish_reason=r["choices"][0]["finish_reason"],
                    prompt_length=r["usage"]["prompt_tokens"],
                    completion_length=r["usage"]["completion_tokens"],
                    total_length=r["usage"]["total_tokens"],
                )
                self.add_messages(user_message, assistant_message, save_messages)
            else:
                content = r["choices"][0]["message"]["function_call"]["arguments"]
                content = orjson.loads(content)

            self.total_prompt_length += r["usage"]["prompt_tokens"]
            self.total_completion_length += r["usage"]["completion_tokens"]
            self.total_length += r["usage"]["total_tokens"]
        except KeyError:
            raise KeyError(f"No AI generation: {r}")

        return content

    async def stream_async(
        self,
        prompt: str,
        client: Union[Client, AsyncClient],
        system: str = None,
        save_messages: bool = None,
        params: Dict[str, Any] = None,
        input_schema: Any = None,
    ):
        headers, data, user_message = self.prepare_request(
            prompt, system, params, True, input_schema
        )

        async with client.stream(
            "POST",
            self.api_url,
            json=data,
            headers=headers,
            timeout=None,
        ) as r:
            content = []
            async for chunk in r.aiter_lines():
                if len(chunk) > 0:
                    chunk = chunk[6:]  # SSE JSON chunks are prepended with "data: "
                    if chunk != "[DONE]":
                        chunk_dict = orjson.loads(chunk)
                        delta = chunk_dict["choices"][0]["delta"].get("content")
                        if delta:
                            content.append(delta)
                            yield {"delta": delta, "response": "".join(content)}

        # streaming does not currently return token counts
        assistant_message = ChatMessage(
            role="assistant",
            content="".join(content),
        )

        self.add_messages(user_message, assistant_message, save_messages)

    async def gen_with_tools_async(
        self,
        prompt: str,
        tools: List[Any],
        client: Union[Client, AsyncClient],
        system: str = None,
        save_messages: bool = None,
        params: Dict[str, Any] = None,
    ) -> Dict[str, Any]:

        # call 1: select tool and populate context
        tools_list = "\n".join(f"{i+1}: {f.__doc__}" for i, f in enumerate(tools))
        tool_prompt_format = tool_prompt.format(tools=tools_list)

        logit_bias_weight = 100
        logit_bias = {str(k): logit_bias_weight for k in range(15, 15 + len(tools) + 1)}

        tool_idx = int(
            await self.gen_async(
                prompt,
                client=client,
                system=tool_prompt_format,
                save_messages=False,
                params={
                    "temperature": 0.0,
                    "max_tokens": 1,
                    "logit_bias": logit_bias,
                },
            )
        )

        # if no tool is selected, do a standard generation instead.
        if tool_idx == 0:
            return {
                "response": await self.gen_async(
                    prompt,
                    client=client,
                    system=system,
                    save_messages=save_messages,
                    params=params,
                ),
                "tool": None,
            }
        selected_tool = tools[tool_idx - 1]
        context_dict = await selected_tool(prompt)
        if isinstance(context_dict, str):
            context_dict = {"context": context_dict}

        context_dict["tool"] = selected_tool.__name__

        # call 2: generate from the context
        new_system = f"{system or self.system}\n\nYou MUST use information from the context in your response."
        new_prompt = f"Context: {context_dict['context']}\n\nUser: {prompt}"

        context_dict["response"] = await self.gen_async(
            new_prompt,
            client=client,
            system=new_system,
            save_messages=False,
            params=params,
        )

        # manually append the nonmodified user message + normal AI response
        user_message = ChatMessage(role="user", content=prompt)
        assistant_message = ChatMessage(
            role="assistant", content=context_dict["response"]
        )
        self.add_messages(user_message, assistant_message, save_messages)

        return context_dict<|MERGE_RESOLUTION|>--- conflicted
+++ resolved
@@ -81,17 +81,10 @@
                 input_function: Dict[str, Any] = pydantic_schema_to_function(get_pydantic_schema(input_schema))
                 functions.append(input_function)
             if output_schema:
-<<<<<<< HEAD
                 output_function: Dict[str, Any] = pydantic_schema_to_function(get_pydantic_schema(output_function))
-                functions.append(output_function)
+                functions.append(output_function) if output_function not in functions else None
                 if to_require_function_call:
                     data["function_call"] = {"name": output_function["name"]}
-=======
-                output_function = self.schema_to_function(output_schema)
-                functions.append(output_function) if output_function not in functions else None
-                if is_function_calling_required:
-                    data["function_call"] = {"name": output_schema.__name__}
->>>>>>> 7cedbede
             data["functions"] = functions
 
         return headers, data, user_message
